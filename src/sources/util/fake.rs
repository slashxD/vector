use chrono::{prelude::Local, SecondsFormat};
use fakedata_generator::{gen_domain, gen_http_method, gen_ipv4, gen_username};
use rand::{thread_rng, Rng};

const APPLICATION_NAMES: [&str; 10] = [
    "auth", "data", "deploy", "etl", "scraper", "cron", "ingress", "egress", "alerter", "fwd",
];

const ERROR_LEVELS: [&str; 9] = [
    "alert", "crit", "debug", "emerg", "error", "info", "notice", "trace1-8", "warn",
];

const HTTP_CODES: [usize; 15] = [
    200, 300, 301, 302, 304, 307, 400, 401, 403, 404, 410, 500, 501, 503, 550,
];

const HTTP_VERSIONS: [&str; 3] = ["HTTP/1.0", "HTTP/1.1", "HTTP/2.0"];

const HTTP_ENDPOINTS: [&str; 9] = [
    "/wp-admin",
    "/controller/setup",
    "/user/booperbot124",
    "/apps/deploy",
    "/observability/metrics/production",
    "/secret-info/open-sesame",
    "/booper/bopper/mooper/mopper",
    "/do-not-access/needs-work",
    "/this/endpoint/prints/money",
];

const ERROR_MESSAGES: [&str; 9] = [
    "There's a breach in the warp core, captain",
    "Great Scott! We're never gonna reach 88 mph with the flux capacitor in its current state!",
    "You're not gonna believe what just happened",
    "#hugops to everyone who has to deal with this",
    "Take a breath, let it go, walk away",
    "A bug was encountered but not in Vector, which doesn't have bugs",
    "We're gonna need a bigger boat",
    "Maybe we just shouldn't use computers",
    "Pretty pretty pretty good",
];

const APACHE_COMMON_TIME_FORMAT: &str = "%d/%b/%Y:%T %z";
const APACHE_ERROR_TIME_FORMAT: &str = "%a %b %d %T %Y";
<<<<<<< HEAD
const SYSLOG_3164_FORMAT: &str = "%b %d %T";
=======
const JSON_TIME_FORMAT: &str = "%d/%b/%Y:%T";
>>>>>>> 63e49917

pub fn apache_common_log_line() -> String {
    // Example log line:
    // 173.159.239.159 - schoen1464 [31/Oct/2020:19:06:10 -0700] "POST /wireless HTTP/2.0" 100 20815
    format!(
        "{} - {} [{}] \"{} {} {}\" {} {}",
        ipv4_address(),
        username(),
        timestamp_apache_common(),
        http_method(),
        http_endpoint(),
        http_version(),
        http_code(),
        byte_size(),
    )
}

pub fn apache_error_log_line() -> String {
    // Example log line:
    // [Sat Oct 31 19:27:55 2020] [deleniti:crit] [pid 879:tid 9607] [client 169.198.228.174:1364] Something bad happened
    format!(
        "[{}] [{}:{}] [pid {}:tid] [client {}:{}] {}",
        timestamp_apache_error(),
        username(),
        error_level(),
        pid(),
        ipv4_address(),
        port(),
        error_message(),
    )
}

pub fn syslog_3164_log_line() -> String {
    format!(
        "<{}>{} {} {}[{}]: {}",
        priority(),
        timestamp_syslog_3164(),
        domain(),
        application(),
        pid(),
        error_message()
    )
}

pub fn syslog_5424_log_line() -> String {
    // Example log line:
    // <65>2 2020-11-05T18:11:43.975Z chiefubiquitous.io totam 6899 ID44 - Something bad happened
    format!(
        "<{}>{} {} {} {} {} ID{} - {}",
        priority(),
        syslog_version(),
        timestamp_syslog_5424(),
        domain(),
        username(),
        random_in_range(100, 9999),
        random_in_range(1, 999),
        error_message(),
    )
}

pub fn json_log_line() -> String {
    // Borrowed from Flog: https://github.com/mingrammer/flog/blob/master/log.go#L24
    // Example log line:
    // {"host":"208.171.64.160", "user-identifier":"hoppe7055", "datetime":" -0800", "method": \
    //   "PATCH", "request": "/web+services/cross-media/strategize", "protocol":"HTTP/1.1", \
    //   "status":403, "bytes":25926, "referer": "https://www.leadworld-class.org/revolutionize/applications"}
    format!(
        "{{\"host\":\"{}\",\"user-identifier\":\"{}\",\"datetime\":\"{}\",\"method\":\"{}\",\"request\":\"{}\",\"protocol\":\"{}\",\"status\":\"{}\",\"bytes\":{},\"referer\":\"{}\"}}",
        ipv4_address(),
        username(),
        timestamp_json(),
        http_method(),
        http_endpoint(),
        http_version(),
        http_code(),
        random_in_range(1000, 50000),
        referer(),
    )
}

// Formatted timestamps
fn timestamp_apache_common() -> String {
    Local::now().format(&APACHE_COMMON_TIME_FORMAT).to_string()
}

fn timestamp_apache_error() -> String {
    Local::now().format(&APACHE_ERROR_TIME_FORMAT).to_string()
}

fn timestamp_syslog_3164() -> String {
    Local::now().format(&SYSLOG_3164_FORMAT).to_string()
}

fn timestamp_syslog_5424() -> String {
    Local::now().to_rfc3339_opts(SecondsFormat::Millis, true)
}

fn timestamp_json() -> String {
    Local::now().format(&JSON_TIME_FORMAT).to_string()
}

// Other random strings
fn application() -> String {
    random_from_array(&APPLICATION_NAMES).to_string()
}

fn domain() -> String {
    gen_domain()
}

fn error_level() -> String {
    random_from_array(&ERROR_LEVELS).to_string()
}

fn error_message() -> String {
    random_from_array(&ERROR_MESSAGES).to_string()
}

fn http_code() -> String {
    random_from_array(&HTTP_CODES).to_string()
}

fn byte_size() -> String {
    random_in_range(50, 50000)
}

fn http_endpoint() -> String {
    random_from_array(&HTTP_ENDPOINTS).into()
}

fn http_method() -> String {
    gen_http_method()
}

fn http_version() -> String {
    random_from_array(&HTTP_VERSIONS).into()
}

fn ipv4_address() -> String {
    gen_ipv4()
}

fn pid() -> String {
    random_in_range(1, 9999)
}

fn port() -> String {
    random_in_range(1024, 65535)
}

fn priority() -> String {
    random_in_range(0, 191)
}

fn referer() -> String {
    format!("https://{}{}", domain(), http_endpoint())
}

fn username() -> String {
    gen_username()
}

fn syslog_version() -> String {
    random_in_range(1, 3)
}

// Helper functions
fn random_in_range(min: usize, max: usize) -> String {
    thread_rng().gen_range(min, max).to_string()
}

fn random_from_array<T: Copy>(v: &[T]) -> T {
    v[thread_rng().gen_range(0, v.len())]
}<|MERGE_RESOLUTION|>--- conflicted
+++ resolved
@@ -42,11 +42,8 @@
 
 const APACHE_COMMON_TIME_FORMAT: &str = "%d/%b/%Y:%T %z";
 const APACHE_ERROR_TIME_FORMAT: &str = "%a %b %d %T %Y";
-<<<<<<< HEAD
 const SYSLOG_3164_FORMAT: &str = "%b %d %T";
-=======
 const JSON_TIME_FORMAT: &str = "%d/%b/%Y:%T";
->>>>>>> 63e49917
 
 pub fn apache_common_log_line() -> String {
     // Example log line:
