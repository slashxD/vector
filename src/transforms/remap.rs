--- conflicted
+++ resolved
@@ -2,12 +2,8 @@
     config::{DataType, TransformConfig, TransformContext, TransformDescription},
     event::Event,
     internal_events::{RemapEventProcessed, RemapFailedMapping},
-<<<<<<< HEAD
-    mapping::{parser::parse as parse_mapping, Mapping},
     transforms::{FunctionTransform, Transform},
     Result,
-=======
->>>>>>> 3f11f7d2
 };
 use remap::{Program, Runtime};
 use serde::{Deserialize, Serialize};
