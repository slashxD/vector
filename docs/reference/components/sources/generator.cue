package metadata

components: sources: generator: {
	title: "Generator"

	description: """
		Generates fakes events, useful for testing, benchmarking, and demoing.
		"""

	classes: {
		commonly_used: false
		delivery:      "at_least_once"
		deployment_roles: ["daemon", "sidecar"]
		development:   "stable"
		egress_method: "stream"
	}

	features: {
		multiline: enabled: false
		generate: {}
	}

	support: {

		targets: {
			"aarch64-unknown-linux-gnu":  true
			"aarch64-unknown-linux-musl": true
			"x86_64-apple-darwin":        true
			"x86_64-pc-windows-msv":      true
			"x86_64-unknown-linux-gnu":   true
			"x86_64-unknown-linux-musl":  true
		}

		requirements: []
		warnings: []
		notices: []
	}

	installation: {
		platform_name: null
	}

	configuration: {
		format: {
			description: "The format of the randomly generated output."
			required:    true
			warnings: []
			type: string: {
				enum: {
					"shuffle":       "Lines are chosen at random from the list specified using `lines`."
					"apache_common": "Randomly generated logs in [Apache common](\(urls.apache_common)) format."
					"apache_error":  "Randomly generated logs in [Apache error](\(urls.apache_error)) format."
					"syslog":        "Randomly generated logs in Syslog format ([RFC 5424](\(urls.syslog_5424)))."
<<<<<<< HEAD
					"bsd_syslog":    "Randomly generated logs in Syslog format ([RFC 3164](\(urls.syslog_3164)))."
=======
					"json":          "Randomly generated HTTP server logs in [JSON](\(urls.json)) format."
>>>>>>> 63e49917
				}
			}
		}
		interval: {
			common:      false
			description: "The amount of time, in seconds, to pause between each batch of output lines. If not set, there is no delay."
			required:    false
			warnings: []
			type: float: {
				default: null
				examples: [1.0, 0.1, 0.01]
			}
		}
		count: {
			common:      false
			description: "The total number of lines to output. By default the source continuously prints logs (infinitely)."
			required:    false
			warnings: []
			type: uint: {
				default: null
				unit:    null
			}
		}
		lines: {
			common:        false
			description:   "The list of lines to output."
			relevant_when: "`format` = `shuffle`"
			required:      false
			warnings: []
			type: array: {
				default: null
				items: type: string: {
					examples: ["Line 1", "Line 2"]
				}
			}
		}
		sequence: {
			common:        false
			relevant_when: "`format` = `shuffle`"
			description:   "If `true`, each output line starts with an increasing sequence number, beginning with 0."
			required:      false
			warnings: []
			type: bool: default: false
		}
	}

	output: logs: {}
}<|MERGE_RESOLUTION|>--- conflicted
+++ resolved
@@ -51,11 +51,8 @@
 					"apache_common": "Randomly generated logs in [Apache common](\(urls.apache_common)) format."
 					"apache_error":  "Randomly generated logs in [Apache error](\(urls.apache_error)) format."
 					"syslog":        "Randomly generated logs in Syslog format ([RFC 5424](\(urls.syslog_5424)))."
-<<<<<<< HEAD
 					"bsd_syslog":    "Randomly generated logs in Syslog format ([RFC 3164](\(urls.syslog_3164)))."
-=======
 					"json":          "Randomly generated HTTP server logs in [JSON](\(urls.json)) format."
->>>>>>> 63e49917
 				}
 			}
 		}
